// Configuration for the multi-lingual dependency parser model based on:
// Schuster et al. "Cross-Lingual Alignment of Contextual Word Embeddings, with Applications to Zero-shot Dependency Parsing"
// https://www.aclweb.org/anthology/papers/N/N19/N19-1162 (NAACL 2019)
//
// To recompute alignemts for ELMo, refer to: https://github.com/TalSchuster/CrossLingualELMo
// For the dataset, refer to https://github.com/ryanmcd/uni-dep-tb
local MAX_LEN = 512;
local MODEL_NAME = "xlm-roberta-base";
local BASE_READER(x, alternate=true) = {
    "type": "ud_multilang",
    "languages": [x],
    "alternate": alternate,
    "instances_per_file": 32,
    "is_first_pass_for_vocab": false,
    "lazy": true,
    "token_indexers": {
        "roberta": {
            "type": "transformer_pretrained_mismatched",
            "model_name": MODEL_NAME,
            "max_length": MAX_LEN,
        }
    },
    "use_language_specific_pos": false
};

//local LANGS = ["et", "fi", "de", "en", "hi", "ja", "fr", "it",
//   "la", "bg", "sl", "eu", "zh"];

local TRAIN_LANGS = ['af_afribooms', 'grc_proiel', 'grc_perseus', 'ar_padt', 'hy_armtdp', 'eu_bdt', 'bg_btb', 'bxr_bdt', 'ca_ancora', 'zh_gsd', 'hr_set', 'cs_cac', 'cs_fictree', 'cs_pdt', 'da_ddt', 'nl_alpino', 'nl_lassysmall', 'en_ewt', 'en_gum', 'en_lines', 'et_edt', 'fi_ftb', 'fi_tdt', 'fr_gsd', 'fr_sequoia', 'fr_spoken', 'gl_ctg', 'gl_treegal', 'de_gsd', 'got_proiel', 'el_gdt', 'he_htb', 'hi_hdtb', 'hu_szeged', 'id_gsd', 'ga_idt', 'it_isdt', 'it_postwita', 'ja_gsd', 'kk_ktb', 'ko_gsd', 'ko_kaist', 'kmr_mg', 'la_ittb', 'la_proiel', 'la_perseus', 'lv_lvtb', 'sme_giella', 'no_bokmaal', 'no_nynorsk', 'no_nynorsklia', 'cu_proiel', 'fro_srcmf', 'fa_seraji', 'pl_lfg', 'pl_sz', 'pt_bosque', 'ro_rrt', 'ru_syntagrus', 'ru_taiga', 'sr_set', 'sk_snk', 'sl_ssj', 'sl_sst', 'es_ancora', 'sv_lines', 'sv_talbanken', 'tr_imst', 'uk_iu', 'hsb_ufal', 'ur_udtb', 'ug_udt', 'vi_vtb'];

// local DEV_LANGS = ['et_edt', 'ko_gsd', 'af_afribooms', 'hu_szeged', 'pl_sz', 'el_gdt', 'sk_snk', 'ja_gsd', 'sv_lines', 'grc_proiel', 'he_htb', 'fr_gsd', 'id_gsd', 'en_lines', 'no_bokmaal', 'la_ittb', 'fro_srcmf', 'cs_pdt', 'nl_alpino', 'fr_sequoia', 'fa_seraji', 'nl_lassysmall', 'fi_ftb', 'vi_vtb', 'ko_kaist', 'la_proiel', 'it_postwita', 'hr_set', 'cu_proiel', 'cs_fictree', 'sr_set', 'de_gsd', 'zh_gsd', 'da_ddt', 'fr_spoken', 'it_isdt', 'sv_talbanken', 'ro_rrt', 'es_ancora', 'eu_bdt', 'ar_padt', 'lv_lvtb', 'pl_lfg', 'sl_ssj', 'ug_udt', 'got_proiel', 'fi_tdt', 'ca_ancora', 'ru_syntagrus', 'pt_bosque', 'cs_cac', 'grc_perseus', 'bg_btb', 'uk_iu', 'ur_udtb', 'en_ewt', 'gl_ctg', 'no_nynorsk', 'hi_hdtb', 'en_gum', 'tr_imst'];
local DEV_LANGS = TRAIN_LANGS;

local TEST_LANGS = ['th_pud', 'la_perseus', 'gl_ctg', 'sv_lines', 'et_edt', 'cs_cac', 'pl_lfg', 'ru_taiga', 'lv_lvtb', 'ro_rrt', 'sl_sst', 'no_bokmaal', 'af_afribooms', 'fi_pud', 'el_gdt', 'ko_kaist', 'he_htb', 'pcm_nsc', 'sr_set', 'es_ancora', 'pl_sz', 'no_nynorsk', 'cs_pud', 'vi_vtb', 'nl_lassysmall', 'bg_btb', 'cu_proiel', 'en_lines', 'en_ewt', 'ca_ancora', 'fro_srcmf', 'la_proiel', 'sv_talbanken', 'nl_alpino', 'grc_perseus', 'it_isdt', 'ja_gsd', 'fo_oft', 'ur_udtb', 'da_ddt', 'gl_treegal', 'uk_iu', 'fi_tdt', 'ja_modern', 'sv_pud', 'ug_udt', 'kk_ktb', 'eu_bdt', 'br_keb', 'ga_idt', 'it_postwita', 'hr_set', 'ar_padt', 'fa_seraji', 'grc_proiel', 'sme_giella', 'hi_hdtb', 'ko_gsd', 'hsb_ufal', 'fr_gsd', 'pt_bosque', 'en_gum', 'kmr_mg', 'fr_spoken', 'tr_imst', 'sl_ssj', 'sk_snk', 'fr_sequoia', 'zh_gsd', 'hu_szeged', 'en_pud', 'ru_syntagrus', 'de_gsd', 'got_proiel', 'id_gsd', 'cs_fictree', 'la_ittb', 'fi_ftb', 'bxr_bdt', 'cs_pdt', 'no_nynorsklia', 'hy_armtdp'];

local READERS(xs, alternate=true) = {
    [x]: BASE_READER(x, alternate) for x in xs
};

local UD_ROOT = std.extVar("UD_ROOT");
local DATA_PATH(lang, split) = UD_ROOT + lang + "-ud-" + split + ".conllu";

{
    "dataset_readers": READERS(TRAIN_LANGS),
    // "validation_dataset_readers": READERS(DEV_LANGS, false),
    // "datasets_for_vocab_creation": ["train", "validation"],
    "vocabulary": {
        "type": "from_files",
        "directory": "data/vocabulary"
    },
    "iterator": {
        "type": "bucket",
        "batch_size": 4,
        "sorting_keys": [["words", "roberta___mask"]],
        "instances_per_epoch": 160000,
    },
    // "validation_iterator": {
    //     "type": "bucket",
    //     "sorting_keys": [["words", "roberta___mask"]],
    //     "batch_size": 8,
    //     "instances_per_epoch": 800,
    // },
    "model": {
        "type": "ud_biaffine_parser_multilang",
        "arc_representation_dim": 500,
        "dropout": 0.33,
        "word_dropout": 0.33,
        "input_dropout": 0.33,
        "encoder": {
            "type": "pass_through",
            "input_dim": 818,
        },
        "langs_for_early_stop": TRAIN_LANGS,
        "pos_tag_embedding": {
            "embedding_dim": 50,
            "vocab_namespace": "pos"
        },
        "tag_representation_dim": 100,
        "model_name": MODEL_NAME,
        "text_field_embedder": {
            "token_embedders": {
                "roberta": {
                    "type": "transformer_pretrained_mismatched",
                    "model_name": MODEL_NAME,
                    "requires_grad": true,
                    "max_length": MAX_LEN,
                    "layer_dropout": 0.1,
                    "dropout": 0.1,
                }
            }
        }
    },
    // UDTB v2.0 is available at https://github.com/ryanmcd/uni-dep-tb
    // Set TRAIN_PATHNAME='std/**/*train.conll'
    "train_data_paths": {
        [lang]: DATA_PATH(lang, "train") for lang in TRAIN_LANGS
    },
    // "validation_data_paths": {
    //     [lang]: DATA_PATH(lang, "dev") for lang in DEV_LANGS
    // },
    "test_data_paths": {
        [lang]: DATA_PATH(lang, "test") for lang in TEST_LANGS
    },
    "trainer": {
        "type": "meta",
        "cuda_device": 0,
        "num_epochs": 40,
        "optimizer": {
          "type": "adam",
          "lr": 3e-5,
        },
        "patience": 10,
        "validation_metric": "+LAS_AVG",
        // "num_serialized_models_to_keep": 20,
        "num_gradient_accumulation_steps": 4,
        "tasks_per_step": 10,
        "wrapper": {
            "type": "fomaml",
<<<<<<< HEAD
            "optimizer_cls": "Adam",
            "optimizer_kwargs": {
                "lr": 3e-5
=======
            "grad_norm": 5.0,
            "optimizer_cls": "Adam",
            "optimizer_kwargs": {
                "lr": 3e-5,
>>>>>>> 5dc7fcc4
            }
        },
        "wandb": {
            "name": std.extVar("RUN_NAME"),
            "project": "allennlp-maml-parsing",
        },
    }
}<|MERGE_RESOLUTION|>--- conflicted
+++ resolved
@@ -116,16 +116,9 @@
         "tasks_per_step": 10,
         "wrapper": {
             "type": "fomaml",
-<<<<<<< HEAD
-            "optimizer_cls": "Adam",
-            "optimizer_kwargs": {
-                "lr": 3e-5
-=======
-            "grad_norm": 5.0,
             "optimizer_cls": "Adam",
             "optimizer_kwargs": {
                 "lr": 3e-5,
->>>>>>> 5dc7fcc4
             }
         },
         "wandb": {
